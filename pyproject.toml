--- conflicted
+++ resolved
@@ -9,11 +9,7 @@
 python = "^3.7"
 requests = "^2.23.0"
 beautifulsoup4 = "^4.11.1"
-<<<<<<< HEAD
-pillow = "^9.1.1"
-=======
 pillow = "^9.3.0"
->>>>>>> 10c03475
 html5lib = "^1.0.1"
 
 [tool.poetry.dev-dependencies]
